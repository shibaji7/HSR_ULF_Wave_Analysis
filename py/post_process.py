--- conflicted
+++ resolved
@@ -24,7 +24,6 @@
 from scipy.signal import find_peaks, peak_widths
 from calc_ionospheric_params import ComputeIonosphereicProperties as CIP
 
-
 def narrowband_wave_finder(
     freqs, psd, phase, fl_s=0.0016, fh_s=0.0067, fl_t=0.000278, fh_t=0.027778
 ):
@@ -37,7 +36,6 @@
     fh_s: higher frequency limit of wave power
     fl_t: lower frequency limit of total power
     fh_t: higher frequency limit of total power
-
     outputs: return None if no event is detected;
     return FWHM, FWHM_left, FWHM_right, peak_psd, peak_freq, S_sig, S_total, I_sig, peak_phase
     if an event is detected based on the criteria below:
@@ -104,7 +102,6 @@
     inputs:
     data: data to be despiked
     num: number of median absoute deviations for despiking, default is 6
-
     outputs:
     good_data: good data with outliers removed
     good_ind: index of good data in the original data
@@ -119,25 +116,14 @@
 
 
 def save_event_info(
-<<<<<<< HEAD
-    fname="wave_events_info.csv",
-    stack_plot=True,
-    I_min=0.5,
-    N_min=420,
-    E_method="v_los",
-    mag_type="igrf",
-=======
     fname="201501_v_los_igrf.csv", stack_plot=False, I_min=0.5, 
     N_min=420,E_method = "v_los",mag_type="igrf",
     rbsp_log_fn="RBSP_Mode_NH_Radars_Log_201501.txt"
->>>>>>> f3315f18
 ):
     """
     save events identified by the narrowband_wave_finder into a csv file
-
     inputs:
     fname: name of file to be saved
-
     outputs:
     csv file with event information
     """
@@ -167,7 +153,7 @@
         "etime": [],
         "len": [],
         "intt": [],
-        "Erms": [],
+        "Erms":[]
     }
 
     for row in o.index:
@@ -215,15 +201,13 @@
                         mlt_df = np.array(o_ts["mlt"])
                         len_df = np.array(o_ts["len"])
                         intt_df = np.array(o_ts["intt"])
-                        cip = CIP(
-                            rad, o_ts, {"e_field": E_method, "mag_type": mag_type}
-                        )
+                        cip = CIP(rad, o_ts, {"e_field": E_method, "mag_type": mag_type})
                         cip.compute_efield()
                         r_frame = cip.df.copy()
-                        E_VXB = np.array(r_frame["E_vlos"])
-                        E_rms = np.sqrt(np.sum(np.square(E_VXB)) / N)
-
-                        event_dic["Erms"].append(E_rms)
+                        E_VXB = np.array(r_frame['E_vlos']) 
+                        E_rms = np.sqrt(np.sum(np.square(E_VXB))/N)
+                        
+                        event_dic['Erms'].append(E_rms)
                         event_dic["mlat"].append(mlat_df[N])
                         event_dic["mlon"].append(mlon_df[N])
                         event_dic["mlt"].append(mlt_df[N])
